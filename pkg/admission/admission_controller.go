--- conflicted
+++ resolved
@@ -38,13 +38,6 @@
 	AdmitJobPath = "/jobs"
 	//MutateJobPath is the pattern for the mutating jobs
 	MutateJobPath = "/mutating-jobs"
-<<<<<<< HEAD
-	//PVCInputName stores the input name of PVC
-	PVCInputName = "volcano.sh/job-input"
-	//PVCOutputName stores the output name of PVC
-	PVCOutputName = "volcano.sh/job-output"
-=======
->>>>>>> 27972416
 )
 
 //The AdmitFunc returns response
